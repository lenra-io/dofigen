{
  "$schema": "http://json-schema.org/draft-07/schema#",
  "$id": "https://json.schemastore.org/dofigen.json",
  "title": "Dofigen",
  "description": "Dofigen is a Dockerfile generator using a simplified description in YAML or JSON format",
  "anyOf": [
    {
      "$ref": "#/definitions/FromContext"
    },
    {
      "type": "object",
      "properties": {
        "arg": {
          "anyOf": [
            {
              "$ref": "#/definitions/HashMapPatch<String, String>"
            },
            {
              "type": "null"
            }
          ]
        },
        "bind": {
          "anyOf": [
            {
              "$ref": "#/definitions/VecDeepPatch<ParsableStruct<Bind>>"
            },
            {
              "type": "null"
            }
          ]
        },
        "builders": {
          "anyOf": [
            {
              "$ref": "#/definitions/HashMapDeepPatch<String, Stage>"
            },
            {
              "type": "null"
            }
          ]
        },
        "cache": {
          "anyOf": [
            {
              "$ref": "#/definitions/VecDeepPatch<ParsableStruct<Cache>>"
            },
            {
              "type": "null"
            }
          ]
        },
        "cmd": {
          "anyOf": [
            {
              "$ref": "#/definitions/VecPatch<String>"
            },
            {
              "type": "null"
            }
          ]
        },
        "context": {
          "anyOf": [
            {
              "$ref": "#/definitions/VecPatch<String>"
            },
            {
              "type": "null"
            }
          ]
        },
<<<<<<< HEAD
        "copy": {
=======
        {
          "type": "null"
        }
      ],
      "nullable": true
    },
    "label": {
      "anyOf": [
        {
          "$ref": "#/definitions/NestedMap_for_String"
        },
        {
          "type": "null"
        }
      ],
      "nullable": true
    },
    "root": {
      "anyOf": [
        {
>>>>>>> fed8fc92
          "anyOf": [
            {
              "$ref": "#/definitions/VecDeepPatch<ParsableStruct<CopyResourcePatch>>"
            },
            {
              "type": "null"
            }
          ]
        },
        "entrypoint": {
          "anyOf": [
            {
              "$ref": "#/definitions/VecPatch<String>"
            },
            {
              "type": "null"
            }
          ]
        },
        "env": {
          "anyOf": [
            {
              "$ref": "#/definitions/HashMapPatch<String, String>"
            },
            {
              "type": "null"
            }
          ]
        },
<<<<<<< HEAD
        "expose": {
          "anyOf": [
            {
              "$ref": "#/definitions/VecDeepPatch<ParsableStruct<Port>>"
            },
            {
              "type": "null"
            }
          ]
=======
        {
          "type": "null"
        }
      ],
      "nullable": true
    },
    "volume": {
      "anyOf": [
        {
          "$ref": "#/definitions/VecPatch<String>"
        },
        {
          "type": "null"
        }
      ],
      "nullable": true
    },
    "workdir": {
      "default": null,
      "type": [
        "string",
        "null"
      ],
      "nullable": true
    }
  },
  "definitions": {
    "Add": {
      "title": "Add",
      "type": "object",
      "properties": {
        "checksum": {
          "default": null,
          "type": [
            "string",
            "null"
          ],
          "nullable": true
>>>>>>> fed8fc92
        },
        "extend": {
          "$ref": "#/definitions/OneOrMany<Resource>"
        },
        "healthcheck": {
          "anyOf": [
            {
              "anyOf": [
                {
                  "$ref": "#/definitions/Healthcheck"
                },
                {
                  "type": "null"
                }
              ]
            },
            {
              "type": "null"
            }
          ]
        },
        "ignore": {
          "anyOf": [
            {
              "$ref": "#/definitions/VecPatch<String>"
            },
            {
              "type": "null"
            }
          ]
        },
        "root": {
          "anyOf": [
            {
              "anyOf": [
                {
                  "$ref": "#/definitions/Run"
                },
                {
                  "type": "null"
                }
              ]
            },
            {
              "type": "null"
            }
          ]
        },
<<<<<<< HEAD
        "run": {
=======
        "exclude": {
>>>>>>> fed8fc92
          "anyOf": [
            {
              "$ref": "#/definitions/VecPatch<String>"
            },
            {
              "type": "null"
            }
<<<<<<< HEAD
          ]
=======
          ],
          "nullable": true
        },
        "keepGitDir": {
          "default": null,
          "type": [
            "boolean",
            "null"
          ],
          "nullable": true
        },
        "link": {
          "default": null,
          "type": [
            "boolean",
            "null"
          ],
          "nullable": true
>>>>>>> fed8fc92
        },
        "user": {
          "anyOf": [
            {
              "anyOf": [
                {
                  "$ref": "#/definitions/ParsableStruct<User>"
                },
                {
                  "type": "null"
                }
              ]
            },
            {
              "type": "null"
            }
          ]
        },
        "workdir": {
          "default": null,
          "type": [
            "string",
            "null"
          ]
        }
      }
    }
  ],
  "definitions": {
    "Add": {
      "title": "Add",
      "type": "object",
      "properties": {
        "checksum": {
          "default": null,
          "type": [
            "string",
            "null"
          ]
        },
        "chmod": {
          "default": null,
          "type": [
            "string",
            "number",
            "null"
          ]
        },
        "chown": {
          "anyOf": [
            {
              "anyOf": [
                {
                  "$ref": "#/definitions/User"
                },
                {
                  "type": "null"
                }
              ]
            },
            {
              "type": "null"
            }
          ]
        },
        "files": {
          "anyOf": [
            {
              "$ref": "#/definitions/VecPatch<Resource>"
            },
            {
              "type": "null"
            }
          ]
        },
        "link": {
          "default": null,
          "type": [
            "boolean",
            "null"
          ]
        },
        "target": {
          "default": null,
          "type": [
            "string",
            "null"
          ]
        }
      }
    },
    "AddGitRepo": {
      "title": "AddGitRepo",
      "type": "object",
      "properties": {
        "chmod": {
          "default": null,
          "type": [
            "string",
            "number",
            "null"
          ]
        },
        "chown": {
          "anyOf": [
            {
              "anyOf": [
                {
                  "$ref": "#/definitions/User"
                },
                {
                  "type": "null"
                }
              ]
            },
            {
              "type": "null"
            }
          ]
        },
        "exclude": {
          "anyOf": [
            {
              "$ref": "#/definitions/VecPatch<String>"
            },
            {
              "type": "null"
            }
          ]
        },
        "keepGitDir": {
          "default": null,
          "type": [
            "boolean",
            "null"
          ]
        },
        "link": {
          "default": null,
          "type": [
            "boolean",
            "null"
          ]
        },
        "repo": {
          "default": null,
          "type": [
            "string",
            "null"
          ]
        },
        "target": {
          "default": null,
          "type": [
            "string",
            "null"
          ]
        }
      }
    },
    "Bind": {
      "title": "Bind",
      "anyOf": [
        {
          "$ref": "#/definitions/FromContext"
        },
        {
          "type": "object",
          "properties": {
            "readwrite": {
              "default": null,
              "type": [
                "boolean",
                "null"
              ]
            },
            "source": {
              "default": null,
              "type": [
                "string",
                "null"
              ]
            },
            "target": {
              "default": null,
              "type": [
                "string",
                "null"
              ]
            }
          }
        }
      ]
    },
    "Cache": {
      "title": "Cache",
      "anyOf": [
        {
          "$ref": "#/definitions/FromContext"
        },
        {
          "type": "object",
          "properties": {
            "chmod": {
              "default": null,
              "type": [
                "string",
                "number",
                "null"
              ]
            },
            "chown": {
              "anyOf": [
                {
                  "anyOf": [
                    {
                      "$ref": "#/definitions/User"
                    },
                    {
                      "type": "null"
                    }
                  ]
                },
                {
                  "type": "null"
                }
              ]
            },
            "id": {
              "default": null,
              "type": [
                "string",
                "null"
              ]
            },
            "readonly": {
              "default": null,
              "type": [
                "boolean",
                "null"
              ]
            },
            "sharing": {
              "default": null,
              "anyOf": [
                {
                  "anyOf": [
                    {
                      "$ref": "#/definitions/CacheSharing"
                    },
                    {
                      "type": "null"
                    }
                  ]
                },
                {
                  "type": "null"
                }
              ]
            },
            "source": {
              "default": null,
              "type": [
                "string",
                "null"
              ]
            },
            "target": {
              "default": null,
              "type": [
                "string",
                "null"
              ]
            }
          }
        }
      ]
    },
    "CacheSharing": {
      "description": "Represents a cache sharing strategy",
      "type": "string",
      "enum": [
        "shared",
        "private",
        "locked"
      ]
    },
    "Copy": {
      "title": "Copy",
      "anyOf": [
        {
          "$ref": "#/definitions/FromContext"
        },
        {
          "type": "object",
          "properties": {
            "chmod": {
              "default": null,
              "type": [
                "string",
                "number",
                "null"
              ]
            },
            "chown": {
              "anyOf": [
                {
                  "anyOf": [
                    {
                      "$ref": "#/definitions/User"
                    },
                    {
                      "type": "null"
                    }
                  ]
                },
                {
                  "type": "null"
                }
              ]
            },
            "exclude": {
              "anyOf": [
                {
                  "$ref": "#/definitions/VecPatch<String>"
                },
                {
                  "type": "null"
                }
              ]
            },
            "link": {
              "default": null,
              "type": [
                "boolean",
                "null"
              ]
            },
            "parents": {
              "default": null,
              "type": [
                "boolean",
                "null"
              ]
            },
            "paths": {
              "anyOf": [
                {
                  "$ref": "#/definitions/VecPatch<String>"
                },
                {
                  "type": "null"
                }
              ]
            },
            "target": {
              "default": null,
              "type": [
                "string",
                "null"
              ]
            }
          }
        }
      ]
    },
    "CopyContent": {
      "title": "CopyContent",
      "type": "object",
      "properties": {
        "chmod": {
          "default": null,
          "type": [
            "string",
            "number",
            "null"
          ]
        },
        "chown": {
          "anyOf": [
            {
              "anyOf": [
                {
                  "$ref": "#/definitions/User"
                },
                {
                  "type": "null"
                }
              ]
            },
            {
              "type": "null"
            }
          ]
        },
        "content": {
          "default": null,
          "type": [
            "string",
            "null"
          ]
        },
        "exclude": {
          "anyOf": [
            {
              "$ref": "#/definitions/VecPatch<String>"
            },
            {
              "type": "null"
            }
          ],
          "nullable": true
        },
        "link": {
          "default": null,
          "type": [
            "boolean",
            "null"
          ]
        },
<<<<<<< HEAD
        "substitute": {
=======
        "parents": {
>>>>>>> fed8fc92
          "default": null,
          "type": [
            "boolean",
            "null"
<<<<<<< HEAD
          ]
=======
          ],
          "nullable": true
        },
        "paths": {
          "anyOf": [
            {
              "$ref": "#/definitions/VecPatch<String>"
            },
            {
              "type": "null"
            }
          ],
          "nullable": true
>>>>>>> fed8fc92
        },
        "target": {
          "default": null,
          "type": [
            "string",
            "null"
          ]
        }
      }
    },
    "CopyContent": {
      "title": "CopyContent",
      "type": "object",
      "properties": {
        "chmod": {
          "default": null,
          "type": [
            "string",
            "null"
          ],
          "nullable": true
        },
        "chown": {
          "anyOf": [
            {
              "anyOf": [
                {
                  "$ref": "#/definitions/User"
                },
                {
                  "type": "null"
                }
              ],
              "nullable": true
            },
            {
              "type": "null"
            }
          ],
          "nullable": true
        },
        "content": {
          "default": null,
          "type": [
            "string",
            "null"
          ],
          "nullable": true
        },
        "link": {
          "default": null,
          "type": [
            "boolean",
            "null"
          ],
          "nullable": true
        },
        "substitute": {
          "default": null,
          "type": [
            "boolean",
            "null"
          ],
          "nullable": true
        },
        "target": {
          "default": null,
          "type": [
            "string",
            "null"
          ],
          "nullable": true
        }
      },
      "additionalProperties": false
    },
    "CopyResourcePatch": {
      "anyOf": [
        {
          "$ref": "#/definitions/Copy"
        },
        {
          "$ref": "#/definitions/CopyContent"
        },
        {
          "$ref": "#/definitions/AddGitRepo"
        },
        {
          "$ref": "#/definitions/Add"
        },
        {
          "$ref": "#/definitions/UnknownPatch"
        }
      ]
    },
    "HashMapDeepPatch<String, Stage>": {
      "title": "HashMapDeepPatch<String, Stage>",
      "type": "object",
      "patternProperties": {
        "^.+$": {
          "anyOf": [
            {
              "$ref": "#/definitions/Stage"
            },
            {
              "type": "null"
            }
          ]
        }
      }
    },
    "HashMapPatch<String, String>": {
      "title": "HashMapPatch<String, String>",
      "type": "object",
      "patternProperties": {
        "^.+$": {
          "type": [
            "string",
            "null"
          ]
        }
      }
    },
    "Healthcheck": {
      "title": "Healthcheck",
      "type": "object",
      "properties": {
        "cmd": {
          "default": null,
          "type": [
            "string",
            "null"
          ]
        },
        "interval": {
          "default": null,
          "type": [
            "string",
            "null"
          ]
        },
        "retries": {
          "default": null,
          "type": [
            "integer",
            "null"
          ],
          "minimum": 0.0
        },
        "start": {
          "default": null,
          "type": [
            "string",
            "null"
          ]
        },
        "timeout": {
          "default": null,
          "type": [
            "string",
            "null"
          ]
        }
      }
    },
    "ImageName": {
      "title": "ImageName",
      "description": "Represents a Docker image version",
      "type": "object",
      "oneOf": [
        {
          "type": "object",
          "required": [
            "tag"
          ],
          "properties": {
            "tag": {
              "type": "string"
            }
          }
        },
        {
          "type": "object",
          "required": [
            "digest"
          ],
          "properties": {
            "digest": {
              "type": "string"
            }
          }
        }
      ],
      "properties": {
        "host": {
          "default": null,
          "type": [
            "string",
            "null"
          ]
        },
        "path": {
          "default": null,
          "type": [
            "string",
            "null"
          ]
        },
        "port": {
          "default": null,
          "type": [
            "integer",
            "null"
          ],
          "minimum": 0.0
        }
      }
    },
    "NestedMapValue_for_String": {
      "anyOf": [
        {
          "type": "string"
        },
        {
          "$ref": "#/definitions/NestedMap_for_String"
        },
        {
          "type": "null"
        }
      ]
    },
    "NestedMap_for_String": {
      "description": "A multilevel key map",
      "type": "object",
      "additionalProperties": {
        "$ref": "#/definitions/NestedMapValue_for_String"
      }
    },
    "OneOrMany<Resource>": {
      "title": "OneOrMany<Resource>",
      "oneOf": [
        {
          "$ref": "#/definitions/Resource"
        },
        {
          "type": "array",
          "items": {
            "$ref": "#/definitions/Resource"
          }
        }
      ]
    },
    "ParsableStruct<Bind>": {
      "title": "ParsableStruct<Bind>",
      "oneOf": [
        {
          "$ref": "#/definitions/Bind"
        },
        {
          "type": "string"
        }
      ]
    },
    "ParsableStruct<Cache>": {
      "title": "ParsableStruct<Cache>",
      "oneOf": [
        {
          "$ref": "#/definitions/Cache"
        },
        {
          "type": "string"
        }
      ]
    },
    "ParsableStruct<CopyResourcePatch>": {
      "title": "ParsableStruct<CopyResourcePatch>",
      "oneOf": [
        {
          "$ref": "#/definitions/CopyResourcePatch"
        },
        {
          "type": "string"
        }
      ]
    },
    "ParsableStruct<ImageName>": {
      "title": "ParsableStruct<ImageName>",
      "oneOf": [
        {
          "$ref": "#/definitions/ImageName"
        },
        {
          "type": "string"
        }
      ]
    },
    "ParsableStruct<Port>": {
      "title": "ParsableStruct<Port>",
      "oneOf": [
        {
          "$ref": "#/definitions/Port"
        },
        {
          "type": "string"
        }
      ]
    },
    "ParsableStruct<User>": {
      "title": "ParsableStruct<User>",
      "oneOf": [
        {
          "$ref": "#/definitions/User"
        },
        {
          "type": "string"
        }
      ]
    },
    "Port": {
      "title": "Port",
      "type": "object",
      "properties": {
        "port": {
          "default": null,
          "type": [
            "integer",
            "null"
          ],
          "minimum": 0.0
        },
        "protocol": {
          "default": null,
          "anyOf": [
            {
              "anyOf": [
                {
                  "$ref": "#/definitions/PortProtocol"
                },
                {
                  "type": "null"
                }
              ]
            },
            {
              "type": "null"
            }
          ]
        }
      }
    },
    "PortProtocol": {
      "description": "Represents a port protocol",
      "type": "string",
      "enum": [
        "tcp",
        "udp"
      ]
    },
    "Resource": {
      "description": "Represents a resource",
      "anyOf": [
        {
          "type": "string",
          "format": "uri"
        },
        {
          "type": "string"
        }
      ]
    },
    "Run": {
      "title": "Run",
      "type": "object",
      "properties": {
        "bind": {
          "anyOf": [
            {
              "$ref": "#/definitions/VecDeepPatch<ParsableStruct<Bind>>"
            },
            {
              "type": "null"
            }
          ]
        },
        "cache": {
          "anyOf": [
            {
              "$ref": "#/definitions/VecDeepPatch<ParsableStruct<Cache>>"
            },
            {
              "type": "null"
            }
          ]
        },
        "run": {
          "anyOf": [
            {
              "$ref": "#/definitions/VecPatch<String>"
            },
            {
              "type": "null"
            }
          ]
        }
      }
    },
    "Stage": {
      "title": "Stage",
      "anyOf": [
        {
          "$ref": "#/definitions/FromContext"
        },
        {
          "type": "object",
          "properties": {
            "arg": {
              "anyOf": [
                {
                  "$ref": "#/definitions/HashMapPatch<String, String>"
                },
                {
                  "type": "null"
                }
              ]
            },
            "bind": {
              "anyOf": [
                {
                  "$ref": "#/definitions/VecDeepPatch<ParsableStruct<Bind>>"
                },
                {
                  "type": "null"
                }
              ]
            },
            "cache": {
              "anyOf": [
                {
                  "$ref": "#/definitions/VecDeepPatch<ParsableStruct<Cache>>"
                },
                {
                  "type": "null"
                }
              ]
            },
            "copy": {
              "anyOf": [
                {
                  "$ref": "#/definitions/VecDeepPatch<ParsableStruct<CopyResourcePatch>>"
                },
                {
                  "type": "null"
                }
              ]
            },
            "env": {
              "anyOf": [
                {
                  "$ref": "#/definitions/HashMapPatch<String, String>"
                },
                {
                  "type": "null"
                }
              ]
            },
            "root": {
              "anyOf": [
                {
                  "anyOf": [
                    {
                      "$ref": "#/definitions/Run"
                    },
                    {
                      "type": "null"
                    }
                  ]
                },
                {
                  "type": "null"
                }
              ]
            },
            "run": {
              "anyOf": [
                {
                  "$ref": "#/definitions/VecPatch<String>"
                },
                {
                  "type": "null"
                }
              ]
            },
            "user": {
              "anyOf": [
                {
                  "anyOf": [
                    {
                      "$ref": "#/definitions/ParsableStruct<User>"
                    },
                    {
                      "type": "null"
                    }
                  ]
                },
                {
                  "type": "null"
                }
              ]
            },
            "workdir": {
              "default": null,
              "type": [
                "string",
                "null"
              ]
            }
          }
        }
      ]
    },
    "UnknownPatch": {
      "title": "CopyOptions",
      "type": "object",
      "properties": {
        "chmod": {
          "default": null,
          "type": [
            "string",
            "number",
            "null"
          ]
        },
        "chown": {
          "anyOf": [
            {
              "anyOf": [
                {
                  "$ref": "#/definitions/User"
                },
                {
                  "type": "null"
                }
              ]
            },
            {
              "type": "null"
            }
          ]
        },
        "exclude": {
          "anyOf": [
            {
              "$ref": "#/definitions/VecPatch<String>"
            },
            {
              "type": "null"
            }
          ]
        },
        "exclude": {
          "anyOf": [
            {
              "$ref": "#/definitions/VecPatch<String>"
            },
            {
              "type": "null"
            }
          ],
          "nullable": true
        },
        "link": {
          "default": null,
          "type": [
            "boolean",
            "null"
          ]
        },
        "target": {
          "default": null,
          "type": [
            "string",
            "null"
          ]
        }
      }
    },
    "User": {
      "title": "User",
      "type": "object",
      "properties": {
        "group": {
          "default": null,
          "type": [
            "string",
            "null"
          ]
        },
        "user": {
          "default": null,
          "type": [
            "string",
            "null"
          ]
        }
      }
    },
    "VecDeepPatch<ParsableStruct<Bind>>": {
      "title": "VecDeepPatch<ParsableStruct<Bind>>",
      "oneOf": [
        {
          "$ref": "#/definitions/ParsableStruct<Bind>"
        },
        {
          "type": "array",
          "items": {
            "$ref": "#/definitions/ParsableStruct<Bind>"
          }
        },
        {
          "type": "object",
          "patternProperties": {
            "^\\+$": {
              "type": "array",
              "items": {
                "$ref": "#/definitions/ParsableStruct<Bind>"
              }
            },
            "^\\+\\d+$": {
              "type": "array",
              "items": {
                "$ref": "#/definitions/ParsableStruct<Bind>"
              }
            },
            "^\\d+$": {
              "$ref": "#/definitions/ParsableStruct<Bind>"
            },
            "^\\d+<$": {
              "$ref": "#/definitions/ParsableStruct<Bind>"
            },
            "^\\d+\\+$": {
              "type": "array",
              "items": {
                "$ref": "#/definitions/ParsableStruct<Bind>"
              }
            },
            "_": {
              "type": "array",
              "items": {
                "$ref": "#/definitions/ParsableStruct<Bind>"
              }
            }
          }
        }
      ]
    },
    "VecDeepPatch<ParsableStruct<Cache>>": {
      "title": "VecDeepPatch<ParsableStruct<Cache>>",
      "oneOf": [
        {
          "$ref": "#/definitions/ParsableStruct<Cache>"
        },
        {
          "type": "array",
          "items": {
            "$ref": "#/definitions/ParsableStruct<Cache>"
          }
        },
        {
          "type": "object",
          "patternProperties": {
            "^\\+$": {
              "type": "array",
              "items": {
                "$ref": "#/definitions/ParsableStruct<Cache>"
              }
            },
            "^\\+\\d+$": {
              "type": "array",
              "items": {
                "$ref": "#/definitions/ParsableStruct<Cache>"
              }
            },
            "^\\d+$": {
              "$ref": "#/definitions/ParsableStruct<Cache>"
            },
            "^\\d+<$": {
              "$ref": "#/definitions/ParsableStruct<Cache>"
            },
            "^\\d+\\+$": {
              "type": "array",
              "items": {
                "$ref": "#/definitions/ParsableStruct<Cache>"
              }
            },
            "_": {
              "type": "array",
              "items": {
                "$ref": "#/definitions/ParsableStruct<Cache>"
              }
            }
          }
        }
      ]
    },
    "VecDeepPatch<ParsableStruct<CopyResourcePatch>>": {
      "title": "VecDeepPatch<ParsableStruct<CopyResourcePatch>>",
      "oneOf": [
        {
          "$ref": "#/definitions/ParsableStruct<CopyResourcePatch>"
        },
        {
          "type": "array",
          "items": {
            "$ref": "#/definitions/ParsableStruct<CopyResourcePatch>"
          }
        },
        {
          "type": "object",
          "patternProperties": {
            "^\\+$": {
              "type": "array",
              "items": {
                "$ref": "#/definitions/ParsableStruct<CopyResourcePatch>"
              }
            },
            "^\\+\\d+$": {
              "type": "array",
              "items": {
                "$ref": "#/definitions/ParsableStruct<CopyResourcePatch>"
              }
            },
            "^\\d+$": {
              "$ref": "#/definitions/ParsableStruct<CopyResourcePatch>"
            },
            "^\\d+<$": {
              "$ref": "#/definitions/ParsableStruct<CopyResourcePatch>"
            },
            "^\\d+\\+$": {
              "type": "array",
              "items": {
                "$ref": "#/definitions/ParsableStruct<CopyResourcePatch>"
              }
            },
            "_": {
              "type": "array",
              "items": {
                "$ref": "#/definitions/ParsableStruct<CopyResourcePatch>"
              }
            }
          }
        }
      ]
    },
    "VecDeepPatch<ParsableStruct<Port>>": {
      "title": "VecDeepPatch<ParsableStruct<Port>>",
      "oneOf": [
        {
          "$ref": "#/definitions/ParsableStruct<Port>"
        },
        {
          "type": "array",
          "items": {
            "$ref": "#/definitions/ParsableStruct<Port>"
          }
        },
        {
          "type": "object",
          "patternProperties": {
            "^\\+$": {
              "type": "array",
              "items": {
                "$ref": "#/definitions/ParsableStruct<Port>"
              }
            },
            "^\\+\\d+$": {
              "type": "array",
              "items": {
                "$ref": "#/definitions/ParsableStruct<Port>"
              }
            },
            "^\\d+$": {
              "$ref": "#/definitions/ParsableStruct<Port>"
            },
            "^\\d+<$": {
              "$ref": "#/definitions/ParsableStruct<Port>"
            },
            "^\\d+\\+$": {
              "type": "array",
              "items": {
                "$ref": "#/definitions/ParsableStruct<Port>"
              }
            },
            "_": {
              "type": "array",
              "items": {
                "$ref": "#/definitions/ParsableStruct<Port>"
              }
            }
          }
        }
      ]
    },
    "VecPatch<Resource>": {
      "title": "VecPatch<Resource>",
      "oneOf": [
        {
          "$ref": "#/definitions/Resource"
        },
        {
          "type": "array",
          "items": {
            "$ref": "#/definitions/Resource"
          }
        },
        {
          "type": "object",
          "patternProperties": {
            "^\\+$": {
              "type": "array",
              "items": {
                "$ref": "#/definitions/Resource"
              }
            },
            "^\\+\\d+$": {
              "type": "array",
              "items": {
                "$ref": "#/definitions/Resource"
              }
            },
            "^\\d+$": {
              "$ref": "#/definitions/Resource"
            },
            "^\\d+\\+$": {
              "type": "array",
              "items": {
                "$ref": "#/definitions/Resource"
              }
            },
            "_": {
              "type": "array",
              "items": {
                "$ref": "#/definitions/Resource"
              }
            }
          }
        }
      ]
    },
    "FromContext": {
      "title": "FromContext",
      "oneOf": [
        {
          "type": "object",
          "required": [
            "fromImage"
          ],
          "properties": {
            "fromImage": {
              "$ref": "#/definitions/ParsableStruct<ImageName>"
            }
          }
        },
        {
          "type": "object",
          "required": [
            "fromBuilder"
          ],
          "properties": {
            "fromBuilder": {
              "type": "string"
            }
          }
        },
        {
          "type": "object",
          "required": [
            "fromContext"
          ],
          "properties": {
            "fromContext": {
              "type": [
                "string",
                "null"
              ]
            }
          }
        }
      ]
    },
    "VecPatch<String>": {
      "title": "VecPatch<String>",
      "oneOf": [
        {
          "type": "string"
        },
        {
          "type": "array",
          "items": {
            "type": "string"
          }
        },
        {
          "type": "object",
          "patternProperties": {
            "^\\+$": {
              "type": "array",
              "items": {
                "type": "string"
              }
            },
            "^\\+\\d+$": {
              "type": "array",
              "items": {
                "type": "string"
              }
            },
            "^\\d+$": {
              "type": "string"
            },
            "^\\d+\\+$": {
              "type": "array",
              "items": {
                "type": "string"
              }
            },
            "_": {
              "type": "array",
              "items": {
                "type": "string"
              }
            }
          }
        }
      ]
    }
  }
}<|MERGE_RESOLUTION|>--- conflicted
+++ resolved
@@ -70,30 +70,7 @@
             }
           ]
         },
-<<<<<<< HEAD
         "copy": {
-=======
-        {
-          "type": "null"
-        }
-      ],
-      "nullable": true
-    },
-    "label": {
-      "anyOf": [
-        {
-          "$ref": "#/definitions/NestedMap_for_String"
-        },
-        {
-          "type": "null"
-        }
-      ],
-      "nullable": true
-    },
-    "root": {
-      "anyOf": [
-        {
->>>>>>> fed8fc92
           "anyOf": [
             {
               "$ref": "#/definitions/VecDeepPatch<ParsableStruct<CopyResourcePatch>>"
@@ -123,7 +100,6 @@
             }
           ]
         },
-<<<<<<< HEAD
         "expose": {
           "anyOf": [
             {
@@ -133,46 +109,6 @@
               "type": "null"
             }
           ]
-=======
-        {
-          "type": "null"
-        }
-      ],
-      "nullable": true
-    },
-    "volume": {
-      "anyOf": [
-        {
-          "$ref": "#/definitions/VecPatch<String>"
-        },
-        {
-          "type": "null"
-        }
-      ],
-      "nullable": true
-    },
-    "workdir": {
-      "default": null,
-      "type": [
-        "string",
-        "null"
-      ],
-      "nullable": true
-    }
-  },
-  "definitions": {
-    "Add": {
-      "title": "Add",
-      "type": "object",
-      "properties": {
-        "checksum": {
-          "default": null,
-          "type": [
-            "string",
-            "null"
-          ],
-          "nullable": true
->>>>>>> fed8fc92
         },
         "extend": {
           "$ref": "#/definitions/OneOrMany<Resource>"
@@ -221,11 +157,7 @@
             }
           ]
         },
-<<<<<<< HEAD
         "run": {
-=======
-        "exclude": {
->>>>>>> fed8fc92
           "anyOf": [
             {
               "$ref": "#/definitions/VecPatch<String>"
@@ -233,28 +165,7 @@
             {
               "type": "null"
             }
-<<<<<<< HEAD
-          ]
-=======
-          ],
-          "nullable": true
-        },
-        "keepGitDir": {
-          "default": null,
-          "type": [
-            "boolean",
-            "null"
-          ],
-          "nullable": true
-        },
-        "link": {
-          "default": null,
-          "type": [
-            "boolean",
-            "null"
-          ],
-          "nullable": true
->>>>>>> fed8fc92
+          ]
         },
         "user": {
           "anyOf": [
@@ -278,6 +189,26 @@
           "type": [
             "string",
             "null"
+          ]
+        },
+        "label": {
+          "anyOf": [
+            {
+              "$ref": "#/definitions/NestedMap_for_String"
+            },
+            {
+              "type": "null"
+            }
+          ]
+        },
+        "volume": {
+          "anyOf": [
+            {
+              "$ref": "#/definitions/VecPatch<String>"
+            },
+            {
+              "type": "null"
+            }
           ]
         }
       }
@@ -657,17 +588,6 @@
             "null"
           ]
         },
-        "exclude": {
-          "anyOf": [
-            {
-              "$ref": "#/definitions/VecPatch<String>"
-            },
-            {
-              "type": "null"
-            }
-          ],
-          "nullable": true
-        },
         "link": {
           "default": null,
           "type": [
@@ -675,32 +595,12 @@
             "null"
           ]
         },
-<<<<<<< HEAD
         "substitute": {
-=======
-        "parents": {
->>>>>>> fed8fc92
           "default": null,
           "type": [
             "boolean",
             "null"
-<<<<<<< HEAD
-          ]
-=======
-          ],
-          "nullable": true
-        },
-        "paths": {
-          "anyOf": [
-            {
-              "$ref": "#/definitions/VecPatch<String>"
-            },
-            {
-              "type": "null"
-            }
-          ],
-          "nullable": true
->>>>>>> fed8fc92
+          ]
         },
         "target": {
           "default": null,
@@ -708,71 +608,6 @@
             "string",
             "null"
           ]
-        }
-      }
-    },
-    "CopyContent": {
-      "title": "CopyContent",
-      "type": "object",
-      "properties": {
-        "chmod": {
-          "default": null,
-          "type": [
-            "string",
-            "null"
-          ],
-          "nullable": true
-        },
-        "chown": {
-          "anyOf": [
-            {
-              "anyOf": [
-                {
-                  "$ref": "#/definitions/User"
-                },
-                {
-                  "type": "null"
-                }
-              ],
-              "nullable": true
-            },
-            {
-              "type": "null"
-            }
-          ],
-          "nullable": true
-        },
-        "content": {
-          "default": null,
-          "type": [
-            "string",
-            "null"
-          ],
-          "nullable": true
-        },
-        "link": {
-          "default": null,
-          "type": [
-            "boolean",
-            "null"
-          ],
-          "nullable": true
-        },
-        "substitute": {
-          "default": null,
-          "type": [
-            "boolean",
-            "null"
-          ],
-          "nullable": true
-        },
-        "target": {
-          "default": null,
-          "type": [
-            "string",
-            "null"
-          ],
-          "nullable": true
         }
       },
       "additionalProperties": false
@@ -1259,17 +1094,6 @@
               "type": "null"
             }
           ]
-        },
-        "exclude": {
-          "anyOf": [
-            {
-              "$ref": "#/definitions/VecPatch<String>"
-            },
-            {
-              "type": "null"
-            }
-          ],
-          "nullable": true
         },
         "link": {
           "default": null,
