[package]
name = "dofigen"
version = "0.0.0"
edition = "2021"
license = "MIT"
description = "A Dockerfile generator using a simplified description in YAML or JSON format create"
repository = "https://github.com/lenra-io/dofigen"
keywords = ["dockerfile", "generator", "yaml", "json"]
include = [
    "**/*.rs",
    "Cargo.toml",
]

# See more keys and their definitions at https://doc.rust-lang.org/cargo/reference/manifest.html

[lib]
name = "dofigen_lib"
path = "src/lib.rs"

[[bin]]
name = "dofigen"
path = "src/bin/main.rs"
required-features = ["cli"]

[features]
cli = ["clap"]

[dependencies]
serde = { version = "1.0", features = ["derive"] }
serde_json = "1.0"
<<<<<<< HEAD
serde_yaml = "0.9.2"
thiserror = "1.0.35"
=======
serde_yaml = "0.9.11"
thiserror = "1.0.32"
>>>>>>> a29f54cd
clap = { version = "3.2", features = ["derive"], optional = true }<|MERGE_RESOLUTION|>--- conflicted
+++ resolved
@@ -28,11 +28,6 @@
 [dependencies]
 serde = { version = "1.0", features = ["derive"] }
 serde_json = "1.0"
-<<<<<<< HEAD
-serde_yaml = "0.9.2"
+serde_yaml = "0.9.11"
 thiserror = "1.0.35"
-=======
-serde_yaml = "0.9.11"
-thiserror = "1.0.32"
->>>>>>> a29f54cd
 clap = { version = "3.2", features = ["derive"], optional = true }