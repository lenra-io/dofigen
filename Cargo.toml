[package]
name = "dofigen"
version = "0.0.0"
edition = "2021"
license = "MIT"
description = "A Dockerfile generator using a simplified description in YAML or JSON format create"
repository = "https://github.com/lenra-io/dofigen"
keywords = ["dockerfile", "generator", "yaml", "json"]
include = [
    "**/*.rs",
    "Cargo.toml",
]

# See more keys and their definitions at https://doc.rust-lang.org/cargo/reference/manifest.html

[lib]
name = "dofigen_lib"
path = "src/lib.rs"

[[bin]]
name = "dofigen"
path = "src/bin/main.rs"
required-features = ["cli"]

[features]
default = ["permissive"]
cli = ["clap"]
json_schema = ["schemars", "serde_json"]
permissive = []
strict = []

[dependencies]
serde = "1.0"
serde_yaml = "0.9.34"
<<<<<<< HEAD
serde_json = { version = "1.0.120", optional = true }
thiserror = "1.0.61"
clap = { version = "4.5", features = ["derive"], optional = true }
schemars = { version = "0.8.21", optional = true, features = ["url"] }
regex = "1.10.5"
url = { version = "2.5.2", features = ["serde"] }
concat-idents = "1.1.5"
struct-patch = { version = "0.8.3", default-features = false, features = ["option", "merge"] }
reqwest = { version = "0.12.5", features = ["json", "blocking", "native-tls-vendored"] }
relative-path = "1.9.3"
sha256 = { version = "1.5.0", default-features = false }
colored = "2.1.0"

[dev-dependencies]
assert_cmd = "2.0.16"
assert_fs = "1.1.2"
escargot = "0.5.12"
httptest = "0.16.1"
lazy_static = "1.5.0"
predicates = "3.1.2"
pretty_assertions_sorted = "1.2.3"
=======
thiserror = "1.0.62"
clap = { version = "4.5", features = ["derive"], optional = true }
>>>>>>> b850c75f
<|MERGE_RESOLUTION|>--- conflicted
+++ resolved
@@ -32,9 +32,8 @@
 [dependencies]
 serde = "1.0"
 serde_yaml = "0.9.34"
-<<<<<<< HEAD
 serde_json = { version = "1.0.120", optional = true }
-thiserror = "1.0.61"
+thiserror = "1.0.62"
 clap = { version = "4.5", features = ["derive"], optional = true }
 schemars = { version = "0.8.21", optional = true, features = ["url"] }
 regex = "1.10.5"
@@ -53,8 +52,4 @@
 httptest = "0.16.1"
 lazy_static = "1.5.0"
 predicates = "3.1.2"
-pretty_assertions_sorted = "1.2.3"
-=======
-thiserror = "1.0.62"
-clap = { version = "4.5", features = ["derive"], optional = true }
->>>>>>> b850c75f
+pretty_assertions_sorted = "1.2.3"