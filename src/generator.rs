--- conflicted
+++ resolved
@@ -463,19 +463,19 @@
         context: &GenerationContext,
     ) -> Result<Vec<DockerfileLine>> {
         let script = &self.run;
-<<<<<<< HEAD
         if script.is_empty() {
             return Ok(vec![]);
         }
-        let script = script.join(" &&\n");
-        let script_lines = script.lines().collect::<Vec<&str>>();
+        let script_lines = script
+            .iter()
+            .flat_map(|command| command.lines())
+            .collect::<Vec<&str>>();
         let content = match script_lines.len() {
             0 => {
                 return Ok(vec![]);
             }
             1 => script_lines[0].into(),
-            _ => script_lines.join(LINE_SEPARATOR),
-            // _ => format!("<<EOF\n{}\nEOF", script_lines.join("\n")),
+            _ => format!("<<EOF\n{}\nEOF", script_lines.join("\n")),
         };
         let mut options = vec![];
 
@@ -510,34 +510,6 @@
                 }
                 if let Some(gid) = user.gid() {
                     cache_options.push(InstructionOptionOption::new("gid", &gid.to_string()));
-=======
-        if !script.is_empty() {
-            let script_lines = script
-                .iter()
-                .flat_map(|command| command.lines())
-                .collect::<Vec<&str>>();
-            let content = match script_lines.len() {
-                0 => {
-                    return Ok(vec![]);
-                }
-                1 => script_lines[0].into(),
-                _ => format!("<<EOF\n{}\nEOF", script_lines.join("\n")),
-            };
-            let mut options = vec![];
-            self.cache.iter().for_each(|cache| {
-                let mut cache_options = vec![
-                    InstructionOptionOption::new("type", "cache"),
-                    InstructionOptionOption::new("target", cache),
-                    InstructionOptionOption::new("sharing", "locked"),
-                ];
-                if let Some(user) = &context.user {
-                    if let Some(uid) = user.uid() {
-                        cache_options.push(InstructionOptionOption::new("uid", &uid.to_string()));
-                    }
-                    if let Some(gid) = user.gid() {
-                        cache_options.push(InstructionOptionOption::new("gid", &gid.to_string()));
-                    }
->>>>>>> 7474563a
                 }
             }
             options.push(InstructionOption::WithOptions(
