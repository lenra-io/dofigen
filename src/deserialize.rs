--- conflicted
+++ resolved
@@ -1164,11 +1164,7 @@
 impl<T, P> Merge for VecDeepPatch<T, P>
 where
     T: Clone + Patch<P> + From<P>,
-<<<<<<< HEAD
-    P: Clone + ops::Add<P, Output = P>,
-=======
     P: Clone + Merge,
->>>>>>> e4820ca3
 {
     fn merge(self, other: Self) -> Self {
         if other.commands.len() == 1
@@ -1244,14 +1240,9 @@
                     VecDeepPatchCommand::Patch(rhs_pos, rhs_val),
                 ) => {
                     if self_pos == rhs_pos {
-<<<<<<< HEAD
-                        self_val.apply(rhs_val);
-                        commands.push(VecDeepPatchCommand::Replace(rhs_pos, self_val));
-=======
                         let mut val = self_val.clone();
                         val.apply(rhs_val);
                         commands.push(VecDeepPatchCommand::Replace(rhs_pos, val));
->>>>>>> e4820ca3
                         self_next = self_it.next();
                         rhs_next = rhs_it.next();
                     } else if self_pos < rhs_pos {
